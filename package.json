{
  "name": "bluetooth-terminal",
  "version": "1.4.0",
  "description": "ES6 class for serial communication with Bluetooth Low Energy (Smart) devices",
  "main": "src/BluetoothTerminal.js",
  "scripts": {
    "ci": "npm run lint && npm run test:coverage",
    "clean:coverage": "rm -rf coverage",
    "coveralls": "npm run test:coverage -- --report lcovonly -- -R spec && cat ./coverage/lcov.info | ./node_modules/coveralls/bin/coveralls.js && npm run clean:coverage",
    "lint": "eslint src test",
    "test": "mocha",
    "test:coverage": "istanbul cover ./node_modules/mocha/bin/_mocha"
  },
  "repository": {
    "type": "git",
    "url": "git+https://github.com/loginov-rocks/bluetooth-terminal.git"
  },
  "keywords": [
    "ble",
    "bluetooth",
    "bluetooth-low-energy",
    "bluetooth-smart",
    "communication",
    "iot",
    "physical-web",
    "serial",
    "smart"
  ],
  "author": "Danila Loginov <danila@loginov.rocks> (https://loginov.rocks)",
  "license": "MIT",
  "bugs": {
    "url": "https://github.com/loginov-rocks/bluetooth-terminal/issues"
  },
  "homepage": "https://github.com/loginov-rocks/bluetooth-terminal",
  "devDependencies": {
    "chai": "^4.2.0",
    "chai-as-promised": "^7.1.1",
    "coveralls": "^3.0.3",
    "eslint": "^5.16.0",
    "eslint-config-google": "^0.13.0",
    "eslint-plugin-jsdoc": "^6.0.0",
    "istanbul": "^0.4.5",
<<<<<<< HEAD
    "jsdom": "^15.1.1",
=======
    "jsdom": "^15.0.0",
>>>>>>> 9951be4e
    "mocha": "^6.1.4",
    "sinon": "^7.3.2",
    "web-bluetooth-mock": "^1.0.2"
  }
}<|MERGE_RESOLUTION|>--- conflicted
+++ resolved
@@ -40,11 +40,7 @@
     "eslint-config-google": "^0.13.0",
     "eslint-plugin-jsdoc": "^6.0.0",
     "istanbul": "^0.4.5",
-<<<<<<< HEAD
     "jsdom": "^15.1.1",
-=======
-    "jsdom": "^15.0.0",
->>>>>>> 9951be4e
     "mocha": "^6.1.4",
     "sinon": "^7.3.2",
     "web-bluetooth-mock": "^1.0.2"
