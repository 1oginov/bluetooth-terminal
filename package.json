--- conflicted
+++ resolved
@@ -37,13 +37,8 @@
     "chai-as-promised": "^7.1.1",
     "coveralls": "^3.0.3",
     "eslint": "^5.16.0",
-<<<<<<< HEAD
-    "eslint-config-google": "^0.12.0",
+    "eslint-config-google": "^0.13.0",
     "eslint-plugin-jsdoc": "^6.0.0",
-=======
-    "eslint-config-google": "^0.13.0",
-    "eslint-plugin-jsdoc": "^5.0.0",
->>>>>>> 950509ce
     "istanbul": "^0.4.5",
     "jsdom": "^15.0.0",
     "mocha": "^6.1.4",
